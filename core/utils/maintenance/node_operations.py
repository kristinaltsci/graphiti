--- conflicted
+++ resolved
@@ -108,22 +108,15 @@
 	for node in existing_nodes:
 		node_map[node.name] = node
 
-<<<<<<< HEAD
-    # Temp hack
+	# Temp hack
     new_nodes_map = {}
     for node in extracted_nodes:
         new_nodes_map[node.name] = node
 
     # Prepare context for LLM
-    existing_nodes_context = [
-        {"name": node.name, "summary": node.summary} for node in existing_nodes
-    ]
-=======
-	# Prepare context for LLM
 	existing_nodes_context = [
 		{'name': node.name, 'summary': node.summary} for node in existing_nodes
 	]
->>>>>>> 6ae9c4e2
 
 	extracted_nodes_context = [
 		{'name': node.name, 'summary': node.summary} for node in extracted_nodes
@@ -141,48 +134,29 @@
 	end = time()
 	logger.info(f'Deduplicated nodes: {duplicate_data} in {(end - start) * 1000} ms')
 
-<<<<<<< HEAD
-    uuid_map = {}
-    for duplicate in duplicate_data:
-        uuid = new_nodes_map[duplicate["name"]].uuid
-        uuid_value = node_map[duplicate["duplicate_of"]].uuid
-        uuid_map[uuid] = uuid_value
-
-    nodes = []
-    brand_new_nodes = []
+	uuid_map = {}
+	for duplicate in duplicate_data:
+		uuid = new_nodes_map[duplicate['name']].uuid
+		uuid_value = node_map[duplicate['duplicate_of']].uuid
+		uuid_map[uuid] = uuid_value
+
+	nodes = []
+	brand_new_nodes = []
     for node in extracted_nodes:
         if node.uuid in uuid_map:
             existing_uuid = uuid_map[node.uuid]
             # TODO(Preston): This is a bit of a hack I implemented because we were getting incorrect uuids for existing nodes,
             # can you revisit the node dedup function and make it somewhat cleaner and add more comments/tests please?
             # find an existing node by the uuid from the nodes_map (each key is name, so we need to iterate by uuid value)
-            existing_node = next(
+			existing_node = next(
                 (v for k, v in node_map.items() if v.uuid == existing_uuid), None
             )
             nodes.append(existing_node)
             continue
         brand_new_nodes.append(node)
-        nodes.append(node)
-
-    return nodes, uuid_map, brand_new_nodes
-=======
-	uuid_map = {}
-	for duplicate in duplicate_data:
-		uuid = node_map[duplicate['name']].uuid
-		uuid_value = node_map[duplicate['duplicate_of']].uuid
-		uuid_map[uuid] = uuid_value
-
-	nodes = []
-	for node in extracted_nodes:
-		if node.uuid in uuid_map:
-			existing_name = uuid_map[node.name]
-			existing_node = node_map[existing_name]
-			nodes.append(existing_node)
-			continue
 		nodes.append(node)
 
-	return nodes, uuid_map
->>>>>>> 6ae9c4e2
+	return nodes, uuid_map, brand_new_nodes
 
 
 async def dedupe_node_list(
