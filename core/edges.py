--- conflicted
+++ resolved
@@ -11,11 +11,7 @@
 
 
 class Edge(BaseModel, ABC):
-<<<<<<< HEAD
     uuid: str = Field(default_factory=lambda: str(uuid4()))
-=======
-    uuid: str = Field(default_factory=lambda: uuid1().hex)
->>>>>>> b728ff0f
     source_node: Node
     target_node: Node
     created_at: datetime
@@ -26,14 +22,11 @@
 
 class EpisodicEdge(Edge):
     async def save(self, driver: AsyncDriver):
-<<<<<<< HEAD
         if self.uuid is None:
             uuid = uuid4()
             logger.info(f"Created uuid: {uuid} for episodic edge")
             self.uuid = str(uuid)
 
-=======
->>>>>>> b728ff0f
         result = await driver.execute_query(
             """
         MATCH (episode:Episodic {uuid: $episode_uuid}) 
@@ -42,15 +35,9 @@
         SET r = {uuid: $uuid, created_at: $created_at}
         RETURN r.uuid AS uuid""",
             episode_uuid=self.source_node.uuid,
-<<<<<<< HEAD
-            semantic_uuid=self.target_node.uuid,
-            uuid=self.uuid,
-            transaction_from=self.transaction_from,
-=======
             entity_uuid=self.target_node.uuid,
             uuid=self.uuid,
             created_at=self.created_at,
->>>>>>> b728ff0f
         )
 
         logger.info(f"Saved edge to neo4j: {self.uuid}")
@@ -62,37 +49,26 @@
 #  Right now we have all edge nodes as type RELATES_TO
 
 
-<<<<<<< HEAD
-class SemanticEdge(Edge):
+class EntityEdge(Edge):
     name: str = Field(description="name of the edge, relation name")
     fact: str = Field(
-        description="fact repesending the edge and nodes that it connects"
+        description="fact representing the edge and nodes that it connects"
     )
     fact_embedding: list[float] | None = Field(
         default=None, description="embedding of the fact"
     )
     episodes: list[str] | None = Field(
-        default=None, description="list of episodes that reference these semantic edges"
+        default=None, description="list of episode ids that reference these entity edges"
     )
-    transaction_to: datetime | None = Field(
+    expired_at: datetime | None = Field(
         default=None, description="datetime of when the node was invalidated"
     )
-    valid_from: datetime | None = Field(
+    valid_at: datetime | None = Field(
         default=None, description="datetime of when the fact became true"
     )
-    valid_to: datetime | None = Field(
+    invalid_at: datetime | None = Field(
         default=None, description="datetime of when the fact stopped being true"
     )
-=======
-class EntityEdge(Edge):
-    name: str
-    fact: str
-    fact_embedding: list[float] = None
-    episodes: list[str] = None  # list of episode ids that reference these entity edges
-    expired_at: datetime = None  # datetime of when the node was invalidated
-    valid_at: datetime = None  # datetime of when the fact became true
-    invalid_at: datetime = None  # datetime of when the fact stopped being true
->>>>>>> b728ff0f
 
     def generate_embedding(self, embedder, model="text-embedding-3-large"):
         text = self.fact.replace("\n", " ")
@@ -103,14 +79,10 @@
 
     async def save(self, driver: AsyncDriver):
         result = await driver.execute_query(
+
             """
-<<<<<<< HEAD
-        MATCH (source:Semantic {uuid: $source_uuid}) 
-        MATCH (target:Semantic {uuid: $target_uuid}) 
-=======
         MATCH (source:Entity {uuid: $source_uuid}) 
         MATCH (target:Entity {uuid: $target_uuid}) 
->>>>>>> b728ff0f
         MERGE (source)-[r:RELATES_TO {uuid: $uuid}]->(target)
         SET r = {uuid: $uuid, name: $name, fact: $fact, fact_embedding: $fact_embedding, 
         episodes: $episodes, created_at: $created_at, expired_at: $expired_at, 
@@ -123,17 +95,10 @@
             fact=self.fact,
             fact_embedding=self.fact_embedding,
             episodes=self.episodes,
-<<<<<<< HEAD
-            transaction_from=self.transaction_from,
-            transaction_to=self.transaction_to,
-            valid_from=self.valid_from,
-            valid_to=self.valid_to,
-=======
             created_at=self.created_at,
             expired_at=self.expired_at,
             valid_at=self.valid_at,
             invalid_at=self.invalid_at,
->>>>>>> b728ff0f
         )
 
         logger.info(f"Saved Node to neo4j: {self.uuid}")
