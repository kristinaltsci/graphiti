--- conflicted
+++ resolved
@@ -24,11 +24,7 @@
 from neo4j import AsyncGraphDatabase
 
 from graphiti_core.edges import EntityEdge, EpisodicEdge
-<<<<<<< HEAD
 from graphiti_core.llm_client import LLMClient, OpenAIClient
-=======
-from graphiti_core.llm_client import LLMClient, LLMConfig, OpenAIClient
->>>>>>> 0ed7739b
 from graphiti_core.nodes import EntityNode, EpisodeType, EpisodicNode
 from graphiti_core.search.search import SearchConfig, hybrid_search
 from graphiti_core.search.search_utils import (
@@ -74,16 +70,7 @@
         if llm_client:
             self.llm_client = llm_client
         else:
-<<<<<<< HEAD
             self.llm_client = OpenAIClient()
-=======
-            self.llm_client = OpenAIClient(
-                LLMConfig(
-                    api_key=os.getenv('OPENAI_API_KEY', default=''),
-                    model='gpt-4o-2024-08-06',
-                )
-            )
->>>>>>> 0ed7739b
 
     def close(self):
         self.driver.close()
@@ -219,19 +206,6 @@
 
             edges_to_save = existing_edges + deduped_edges
 
-<<<<<<< HEAD
-            # for edge_to_extract_dates_from in edges_to_save:
-            #     valid_at, invalid_at, _ = await extract_edge_dates(
-            #         self.llm_client,
-            #         edge_to_extract_dates_from,
-            #         episode.valid_at,
-            #         episode,
-            #         previous_episodes,
-            #     )
-            #     edge_to_extract_dates_from.valid_at = valid_at
-            #     edge_to_extract_dates_from.invalid_at = invalid_at
-=======
->>>>>>> 0ed7739b
             entity_edges.extend(edges_to_save)
 
             edge_touched_node_uuids = list(set(edge_touched_node_uuids))
